import { PisaService } from "./service";
import { ethers } from "ethers";
import config from "./dataEntities/config";
<<<<<<< HEAD
import { getJsonRPCProvider } from "./utils";
import { withDelay, validateProvider } from "./utils/ethers";
import logger from "./logger";
=======
import { getJsonRPCProvider } from "./provider";
import { withDelay } from "./utils/ethers";
import levelup, { LevelUp } from "levelup";
import encodingDown from "encoding-down";
import leveldown from "leveldown";
>>>>>>> 704e5390

const argv = require("yargs")
    .scriptName("pisa")
    .usage("$0 [args]")
    .describe("json-rpc-url", "Overrides jsonRpcUrl from config.json.")
    .describe("host-name", "Overrides host.name from config.json")
    .describe("host-port", "Overrides host.porg from config.json")
    .option("responder-key", {
        description: "Overrides responderKey from config.json",
        string: true
    })
<<<<<<< HEAD
=======
    .option("db-dir", {
        description: "Directory to hold the database",
        string: true
    })
>>>>>>> 704e5390
    .option("rate-limit-user-windowms", {
        description: "Overrides apiEndPoint.ratePerUser.windowMs from config.json",
        number: true
    })
    .option("rate-limit-user-max", {
        description: "Overrides apiEndPoint.ratePerUser.max from config.json",
        number: true
    })
    .option("rate-limit-user-message", {
        description: "Overrides apiEndPoint.ratePerUser.message from config.json",
        string: true
    })
    .option("rate-limit-global-windowms", {
        description: "Overrides apiEndPoint.rateGlobal.windowMs from config.json",
        number: true
    })
    .option("rate-limit-global-max", {
        description: "Overrides apiEndPoint.rateGlobal.max from config.json",
        number: true
    })
    .option("rate-limit-global-message", {
        description: "Overrides apiEndPoint.rateGlobal.message from config.json",
        string: true
    })
    .help().argv;

//Override config.json if arguments are provided
if (argv.jsonRpcUrl) config.jsonRpcUrl = argv.jsonRpcUrl;
if (argv.hostName) config.host.name = argv.hostName;
if (argv.hostPort) config.host.port = argv.hostPort;
if (argv.responderKey) config.responderKey = argv.responderKey;
if (argv.dbDir) config.dbDir = argv.dbDir;

if ((argv.rateLimitUserWindowms && !argv.rateLimitUserMax) || (!argv.rateLimitUserWindowms && argv.rateLimitUserMax)) {
    console.error("Options 'rate-limit-user-windowms' and 'rate-limit-user-max' must be provided together.");
    process.exit(1);
}
if (argv.rateLimitUserWindowms || argv.rateLimitUserMax || argv.rateLimitUserMessage) {
    config.apiEndpoint = config.apiEndpoint || {};
    config.apiEndpoint.ratePerUser = {
        windowMs:
            argv.rateLimitUserWindowms || (config.apiEndpoint.ratePerUser && config.apiEndpoint.ratePerUser.windowMs),
        max: argv.rateLimitUserMax || (config.apiEndpoint.ratePerUser && config.apiEndpoint.ratePerUser.max),
        message: argv.rateLimitUserMessage || (config.apiEndpoint.ratePerUser && config.apiEndpoint.ratePerUser.message)
    };
}
if (
    (argv.rateLimitGlobalWindowms && !argv.rateLimitGlobalMax) ||
    (!argv.rateLimitGlobalWindowms && argv.rateLimitGlobalMax)
) {
    console.error("Options 'rate-limit-global-windowms' and 'rate-limit-global-max' must be provided together.");
    process.exit(1);
}
if (argv.rateLimitGlobalWindowms || argv.rateLimitGlobalMax || argv.rateLimitGlobalMessage) {
    config.apiEndpoint = config.apiEndpoint || {};
    config.apiEndpoint.rateGlobal = {
        windowMs:
            argv.rateLimitGlobalWindowms || (config.apiEndpoint.rateGlobal && config.apiEndpoint.rateGlobal.windowMs),
        max: argv.rateLimitGlobalMax || (config.apiEndpoint.rateGlobal && config.apiEndpoint.rateGlobal.max),
        message: argv.rateLimitGlobalMessage || (config.apiEndpoint.rateGlobal && config.apiEndpoint.rateGlobal.message)
    };
}

<<<<<<< HEAD
async function startUp() {
    const provider = getJsonRPCProvider(config.jsonRpcUrl);
    const delayedProvider = getJsonRPCProvider(config.jsonRpcUrl);
    withDelay(delayedProvider, 2);
    const watcherWallet = new ethers.Wallet(config.responderKey, provider);
=======
let db: LevelUp<encodingDown<string, any>>;
>>>>>>> 704e5390

    await validateProvider(provider)
    await validateProvider(delayedProvider)

    // start the pisa service
    const service = new PisaService(
        config.host.name,
        config.host.port,
        provider,
        watcherWallet,
        delayedProvider,
        config.apiEndpoint
    );

<<<<<<< HEAD
    // wait for a stop signal
    waitForStop(service);
}
=======
        // intialise the db
        db = levelup(encodingDown(leveldown(config.dbDir), { valueEncoding: "json" }));

        // start the pisa service
        const service = new PisaService(
            config.host.name,
            config.host.port,
            provider,
            watcherWallet,
            delayedProvider,
            db,
            config.apiEndpoint
        );
        service.start().then(a => {
            // wait for a stop signal
            waitForStop(service);
        });
    },
    err => {
        console.error(err);
        if (db.isOpen)
            db.close().then(
                () => process.exit(1),
                () => {
                    console.error("db failed to close");
                    process.exit(1);
                }
            );
    }
);
>>>>>>> 704e5390

function waitForStop(service: PisaService) {
    const stdin = process.stdin;
    if (stdin.setRawMode) {
        // without this, we would only get streams once enter is pressed
        stdin.setRawMode(true);

        // resume stdin in the parent process (node app won't quit all by itself
        // unless an error or process.exit() happens)
        stdin.resume();
        stdin.setEncoding("utf8");
        stdin.on("data", async key => {
            // ctrl-c ( end of text )
            if (key === "\u0003") {
                await Promise.all([
                    // stop the pisa service
                    service.stop(),
                    // shut the db
                    db.close()
                ]);

                // exit the process
                process.exit();
            }
            // otherwise write the key to stdout all normal like
            process.stdout.write(key);
        });
    }
}


startUp().catch((doh: Error) => logger.error(doh.stack!));<|MERGE_RESOLUTION|>--- conflicted
+++ resolved
@@ -1,17 +1,11 @@
 import { PisaService } from "./service";
 import { ethers } from "ethers";
 import config from "./dataEntities/config";
-<<<<<<< HEAD
-import { getJsonRPCProvider } from "./utils";
-import { withDelay, validateProvider } from "./utils/ethers";
+import { withDelay, validateProvider, getJsonRPCProvider } from "./utils/ethers";
 import logger from "./logger";
-=======
-import { getJsonRPCProvider } from "./provider";
-import { withDelay } from "./utils/ethers";
 import levelup, { LevelUp } from "levelup";
 import encodingDown from "encoding-down";
 import leveldown from "leveldown";
->>>>>>> 704e5390
 
 const argv = require("yargs")
     .scriptName("pisa")
@@ -23,13 +17,6 @@
         description: "Overrides responderKey from config.json",
         string: true
     })
-<<<<<<< HEAD
-=======
-    .option("db-dir", {
-        description: "Directory to hold the database",
-        string: true
-    })
->>>>>>> 704e5390
     .option("rate-limit-user-windowms", {
         description: "Overrides apiEndPoint.ratePerUser.windowMs from config.json",
         number: true
@@ -93,15 +80,15 @@
     };
 }
 
-<<<<<<< HEAD
+let db: LevelUp<encodingDown<string, any>>;
+
 async function startUp() {
     const provider = getJsonRPCProvider(config.jsonRpcUrl);
     const delayedProvider = getJsonRPCProvider(config.jsonRpcUrl);
     withDelay(delayedProvider, 2);
     const watcherWallet = new ethers.Wallet(config.responderKey, provider);
-=======
-let db: LevelUp<encodingDown<string, any>>;
->>>>>>> 704e5390
+
+    db = levelup(encodingDown(leveldown(config.dbDir), { valueEncoding: "json" }));
 
     await validateProvider(provider)
     await validateProvider(delayedProvider)
@@ -113,45 +100,13 @@
         provider,
         watcherWallet,
         delayedProvider,
+        db,
         config.apiEndpoint
     );
 
-<<<<<<< HEAD
     // wait for a stop signal
     waitForStop(service);
 }
-=======
-        // intialise the db
-        db = levelup(encodingDown(leveldown(config.dbDir), { valueEncoding: "json" }));
-
-        // start the pisa service
-        const service = new PisaService(
-            config.host.name,
-            config.host.port,
-            provider,
-            watcherWallet,
-            delayedProvider,
-            db,
-            config.apiEndpoint
-        );
-        service.start().then(a => {
-            // wait for a stop signal
-            waitForStop(service);
-        });
-    },
-    err => {
-        console.error(err);
-        if (db.isOpen)
-            db.close().then(
-                () => process.exit(1),
-                () => {
-                    console.error("db failed to close");
-                    process.exit(1);
-                }
-            );
-    }
-);
->>>>>>> 704e5390
 
 function waitForStop(service: PisaService) {
     const stdin = process.stdin;
