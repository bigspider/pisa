--- conflicted
+++ resolved
@@ -1,9 +1,5 @@
 import { ApplicationError, ArgumentError } from "../dataEntities";
-<<<<<<< HEAD
-import { IBlockStub } from "./blockStub";
-=======
-import { IBlockStub, Transactions } from "../dataEntities/block";
->>>>>>> 9e6f4761
+import { IBlockStub, TransactionHashes } from "../dataEntities/block";
 
 /**
  * This interface represents the read-only view of a BlockCache.
@@ -15,15 +11,8 @@
     canAddBlock(block: T): boolean;
     getBlockStub(blockHash: string): T | null;
     hasBlock(blockHash: string): boolean;
-<<<<<<< HEAD
-    getConfirmations(headBlockHash: string, txHash: string): number;
-    getTransactions(blockHash: string): ethers.providers.TransactionResponse[] | null;
-    findAncestor(initialBlockHash: string, predicate: (block: IBlockStub) => boolean): IBlockStub | null;
-    getOldestAncestorInCache(blockHash: string): IBlockStub;
-=======
     findAncestor(initialBlockHash: string, predicate: (block: T) => boolean): T | null;
     getOldestAncestorInCache(blockHash: string): T;
->>>>>>> 9e6f4761
 }
 
 /**
@@ -43,17 +32,8 @@
  * Note that in order to guarantee the invariant (1), `addBlock` can be safely called even for blocks that will not
  * actually be added (for example because they are already too deep); in that case, it will return `false`.
  **/
-<<<<<<< HEAD
-export class BlockCache implements ReadOnlyBlockCache {
-    private blockStubsByHash: Map<string, IBlockStub> = new Map();
-
-    // set of tx hashes per block hash, for fast lookup
-    private txHashesByBlockHash: Map<string, Set<string>> = new Map();
-    private txsByBlockHash: Map<string, Set<ethers.providers.TransactionResponse>> = new Map();
-=======
 export class BlockCache<T extends IBlockStub> implements ReadOnlyBlockCache<T> {
     private blockStubsByHash: Map<string, T> = new Map();
->>>>>>> 9e6f4761
 
     // store block hashes at a specific height (there could be more than one at some height because of forks)
     private blockHashesByHeight: Map<number, Set<string>> = new Map();
@@ -96,13 +76,6 @@
         }
 
         this.blockStubsByHash.delete(blockHash);
-<<<<<<< HEAD
-
-        // Remove stored set of transactions for this block
-        this.txHashesByBlockHash.delete(blockHash);
-        this.txsByBlockHash.delete(blockHash);
-=======
->>>>>>> 9e6f4761
     }
 
     // Remove all the blocks that are deeper than maxDepth, and all connected information.
@@ -169,23 +142,8 @@
 
         // Update data structures
 
-<<<<<<< HEAD
-        // Save block stub
-        const newBlockStub = { hash: block.hash, number: block.number, parentHash: block.parentHash };
-        this.blockStubsByHash.set(block.hash, newBlockStub);
-
-        // TODO:174: this is a hack
-        // Add set of transactions for this block hash
-        const transactionResponses = (block.transactions as any) as ethers.providers.TransactionResponse[];
-        if (transactionResponses && transactionResponses[0] && typeof transactionResponses[0] !== "string") {
-            // we have full transactions
-            this.txHashesByBlockHash.set(block.hash, new Set(transactionResponses.map(t => t.hash!)));
-            this.txsByBlockHash.set(block.hash, new Set(transactionResponses));
-        } else this.txHashesByBlockHash.set(block.hash, new Set(block.transactions));
-=======
         // Save block
         this.blockStubsByHash.set(block.hash, block);
->>>>>>> 9e6f4761
 
         // Index block by its height
         const hashesByHeight = this.blockHashesByHeight.get(block.number);
@@ -266,32 +224,6 @@
     }
 }
 
-<<<<<<< HEAD
-    /**
-     * Returns number of confirmations using `headBlockHash` as tip of the blockchain, looking for `txHash` among the ancestor blocks;
-     * return 0 if no ancestor containing the transaction is found.
-     * Note: This will return 0 for transactions already at depth bigger than `this.maxDepth` when this function is called.
-     */
-    public getConfirmations(headBlockHash: string, txHash: string): number {
-        let depth = 1;
-        for (const block of this.ancestry(headBlockHash)) {
-            const txsInCurBlock = this.txHashesByBlockHash.get(block.hash);
-            if (txsInCurBlock && txsInCurBlock.has(txHash)) {
-                return depth;
-            }
-            depth++;
-        }
-
-        // Not found
-        return 0;
-    }
-
-    // TODO:174:remove
-    public getTransactions(blockHash: string) {
-        const transactions = this.txsByBlockHash.get(blockHash);
-        return transactions ? Array.from(transactions.values()) : null;
-    }
-=======
 /**
  * Gets the number of confirmations of the transaction with hash `txHash`, assuming that the block with hash
  * `headHash` is the head of the blockchain.
@@ -301,7 +233,7 @@
  * @param txHash
  * @throws `ArgumentError` if the block with hash `headHash` is not in the cache.
  */
-export function getConfirmations<T extends IBlockStub & Transactions>(
+export function getConfirmations<T extends IBlockStub & TransactionHashes>(
     cache: ReadOnlyBlockCache<T>,
     headHash: string,
     txHash: string
@@ -309,8 +241,7 @@
     const headBlock = cache.getBlockStub(headHash);
     if (!headBlock) throw new ArgumentError(`The block with hash ${headHash} was not found`);
 
-    const blockTxIsMinedIn = cache.findAncestor(headHash, block => block.transactions.includes(txHash));
+    const blockTxIsMinedIn = cache.findAncestor(headHash, block => block.transactionHashes.includes(txHash));
     if (!blockTxIsMinedIn) return 0;
     else return headBlock.number - blockTxIsMinedIn.number + 1;
->>>>>>> 9e6f4761
 }