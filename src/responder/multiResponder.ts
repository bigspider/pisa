import { IEthereumResponseData, IEthereumAppointment, StartStopService } from "../dataEntities";
import { EthereumResponder } from "./responder";
import { GasQueue, PisaTransactionIdentifier, GasQueueItem, GasQueueItemRequest } from "./gasQueue";
import { GasPriceEstimator } from "./gasPriceEstimator";
import { ethers } from "ethers";
import { BlockProcessor } from "../blockMonitor";
import { BigNumber } from "ethers/utils";
import { inspect } from "util";
import logger from "../logger";
import { QueueConsistencyError, ArgumentError, ApplicationError } from "../dataEntities/errors";
import { Block } from "../dataEntities/block";
import { Component, StateReducer, MappedStateReducer } from "../blockMonitor/component";

enum ResponderStateKind {
    Pending = 1,
    Mined = 2
}
type PendingResponseState = {
    appointmentId: string;
    kind: ResponderStateKind.Pending;
    queueItem: GasQueueItemRequest;
};
type MinedResponseState = {
    appointmentId: string;
    kind: ResponderStateKind.Mined;
    identifier: PisaTransactionIdentifier;
    blockMined: number;
    nonce: number;
    from: string;
};
type ResponderAppointmentAnchorState = PendingResponseState | MinedResponseState;

export type ResponderAnchorState = Map<string, ResponderAppointmentAnchorState>;

class ResponderReducer implements StateReducer<ResponderAppointmentAnchorState, Block> {
    public constructor(
        private readonly blockProcessor: BlockProcessor<Block>,
        private readonly queueItemRequest: GasQueueItemRequest,
        private readonly appointmentId: string
    ) {}

    private txIdentifierInBlock(
        block: Block,
        identifier: PisaTransactionIdentifier
    ): { blockNumber: number; nonce: number; from: string } | null {
        for (const tx of block.transactions) {
            // a contract creation - cant be of interest
            if (!tx.to) continue;

            // look for matching transactions
            const txIdentifier = new PisaTransactionIdentifier(tx.chainId, tx.data, tx.to, tx.value, tx.gasLimit);
            if (txIdentifier.equals(identifier)) {
                return {
                    blockNumber: tx.blockNumber!,
                    nonce: tx.nonce,
                    from: tx.from
                };
            }
        }

        return null;
    }

    private getMinedTransaction(headHash: string, identifier: PisaTransactionIdentifier) {
        for (const block of this.blockProcessor.blockCache.ancestry(headHash)) {
            const txInfo = this.txIdentifierInBlock(block, identifier);
            if (txInfo) return txInfo;
        }
        return null;
    }

    // TODO:198: check this, as it wasn't in the original implementation from Chris
    public getInitialState(block: Block): ResponderAppointmentAnchorState {
        // has this transaction been mined?
        const minedTx = this.getMinedTransaction(block.hash, this.queueItemRequest.identifier);

        if (minedTx === null) {
            return {
                appointmentId: this.appointmentId,
                kind: ResponderStateKind.Pending,
                queueItem: this.queueItemRequest
            };
        } else {
            return {
                appointmentId: this.appointmentId,
                kind: ResponderStateKind.Mined,
                blockMined: minedTx.blockNumber,
                identifier: this.queueItemRequest.identifier,
                nonce: minedTx.nonce,
                from: minedTx.from
            };
        }
    }

    public reduce(prevState: ResponderAppointmentAnchorState, block: Block): ResponderAppointmentAnchorState {
        if (prevState.kind === ResponderStateKind.Pending) {
            const transaction = this.txIdentifierInBlock(block, prevState.queueItem.identifier);
            if (transaction) {
                return {
                    appointmentId: prevState.appointmentId,
                    identifier: prevState.queueItem.identifier,
                    blockMined: block.number,
                    nonce: transaction.nonce,
                    kind: ResponderStateKind.Mined,
                    from: transaction.from
                };
            } else {
                return {
                    appointmentId: prevState.appointmentId,
                    kind: ResponderStateKind.Pending,
                    queueItem: prevState.queueItem
                };
            }
        } else {
            return prevState;
        }
    }
}

export class MultiResponderComponent extends Component<ResponderAnchorState, Block> {
    public constructor(
        private readonly responder: MultiResponder,
        blockProcessor: BlockProcessor<Block>,
        private readonly confirmationsRequired: number
    ) {
        super(
            new MappedStateReducer<
                ResponderAppointmentAnchorState,
                Block,
                { id: string; queueItem: GasQueueItemRequest }
            >(
                () => [...this.responder.respondedTransactions.values()],
                item => new ResponderReducer(blockProcessor, item.queueItem, item.id)
            )
        );
    }

    public async handleNewStateEvent(
        prevHead: Block,
        prevState: ResponderAnchorState,
        head: Block,
        state: ResponderAnchorState
    ) {
        // TODO:198: sort out the names in the responder - sometimes we refer to the tx, sometimes

        // TODO:198: what happens to errors in here? what should we do about them
        const isPending = (state: ResponderAppointmentAnchorState): state is PendingResponseState => {
            return state.kind === ResponderStateKind.Pending;
        };
        const hasBeenMined = (state: ResponderAppointmentAnchorState | undefined): state is MinedResponseState => {
            if (!state) return false;
            return state.kind === ResponderStateKind.Mined;
        };
        const shouldBeRemoved = (
            state: ResponderAppointmentAnchorState | undefined,
            block: Block
        ): state is MinedResponseState => {
            if (!state) return false;
            return (
                state.kind === ResponderStateKind.Mined && block.number - state.blockMined > this.confirmationsRequired
            );
        };

        this.responder.reEnqueueMissingItems([...state.values()].filter(isPending).map(q => q.queueItem));

        for (const appointmentId of state.keys()) {
            const prevItem = prevState.get(appointmentId);
            const currentItem = state.get(appointmentId);

            if (!hasBeenMined(prevItem) && hasBeenMined(currentItem)) {
                await this.responder.txMined(currentItem.identifier, currentItem.nonce, currentItem.from);
            }

            if (!shouldBeRemoved(prevItem, prevHead) && shouldBeRemoved(currentItem, head)) {
                await this.responder.endResponse(currentItem.appointmentId);
            }
        }
    }
}

export class MultiResponder extends StartStopService {
    private readonly provider: ethers.providers.Provider;
    public get queue() {
        return this.mQueue;
    }
    private mQueue: GasQueue;
    public readonly respondedTransactions: Map<string, { id: string; queueItem: GasQueueItemRequest }> = new Map();
    private chainId: number;
    private address: string;

    /**
     * Can handle multiple response for a given signer. This responder requires exclusive
     * use of the signer, as it carefully manages the nonces of the transactions created by
     * the signer. Can handle a concurrent number of responses up to maxQueueDepth
     * @param blockProcessor TODO:198: document this
     * @param signer
     *   The signer used to sign transaction created by this responder. This responder
     *   requires exclusive use of this signer.
     * @param gasEstimator
     * @param transactionTracker
     * @param maxConcurrentResponses
     *   Parity and Geth set maximums on the number of pending transactions in the
     *   pool that can emanate from a single account. Current defaults:
     *   Parity: max(16, 1% of the pool): https://wiki.parity.io/Configuring-Parity-Ethereum --tx-queue-per-sender
     *   Geth: 64: https://github.com/ethereum/go-ethereum/wiki/Command-Line-Options --txpool.accountqueue
     * @param replacementRate
     *   This responder replaces existing transactions on the network.
     *   This replacement rate is set by the nodes. The value should be the percentage increase
     *   eg. 13. Must be positive.
     *   Parity: 12.5%: https://github.com/paritytech/parity-ethereum/blob/master/miner/src/pool/scoring.rs#L38
     *   Geth: 10% default : https://github.com/ethereum/go-ethereum/wiki/Command-Line-Options --txpool.pricebump
     */
    //TODO:198: documentation out of date - check everywhere in this file
    public constructor(
        public readonly blockProcessor: BlockProcessor<Block>,
        public readonly signer: ethers.Signer,
        public readonly gasEstimator: GasPriceEstimator,
        public readonly maxConcurrentResponses: number = 12,
        public readonly replacementRate: number = 13
    ) {
        super("multi-responder");
        this.provider = signer.provider!;
        if (replacementRate < 0) throw new ArgumentError("Cannot have negative replacement rate.", replacementRate);
        if (maxConcurrentResponses < 1) {
            throw new ArgumentError("Maximum concurrent requests must be greater than 0.", maxConcurrentResponses);
        }
        this.broadcast = this.broadcast.bind(this);
    }

    protected async startInternal() {
        this.address = await this.signer.getAddress();
        const nonce = await this.provider.getTransactionCount(this.address);
        this.chainId = (await this.provider.getNetwork()).chainId;
        this.mQueue = new GasQueue([], nonce, this.replacementRate, this.maxConcurrentResponses);
    }

    protected async stopInternal() {
        // do nothing
    }

    public async startResponse(appointmentId: string, responseData: IEthereumResponseData) {
        try {
            // TODO:198: somewhere we should also check if we actually need to respond to this
            if (this.mQueue.depthReached()) {
                throw new QueueConsistencyError(
                    `Cannot add to queue. Max queue depth ${this.mQueue.maxQueueDepth} reached.`
                );
            }

            // form a queue item request
            const abiInterface = new ethers.utils.Interface(responseData.contractAbi);
            const data = abiInterface.functions[responseData.functionName].encode(responseData.functionArgs);
            const txIdentifier = new PisaTransactionIdentifier(
                this.chainId,
                data,
                responseData.contractAddress,
                new BigNumber(0),
                new BigNumber(EthereumResponder.GAS_LIMIT)
            );
            const idealGas = await this.gasEstimator.estimate(responseData);
            const request = new GasQueueItemRequest(txIdentifier, idealGas, responseData);

            // add the queue item to the queue, since the queue is ordered this may mean
            // that we need to replace some transactions on the network. Find those and
            // broadcast them
            const replacedQueue = this.mQueue.add(request);
            const replacedTransactions = replacedQueue.queueItems.filter(tx => !this.mQueue.queueItems.includes(tx));
            this.mQueue = replacedQueue;
            // and update the local list of tx identifiers
            this.respondedTransactions.set(appointmentId, { id: appointmentId, queueItem: request });

            await Promise.all(replacedTransactions.map(this.broadcast));
        } catch (doh) {
            if (doh instanceof QueueConsistencyError) logger.error(doh.stack!);
            else {
                logger.error(`Unexpected error trying to respond for: ${appointmentId}.`);
                if (doh.stack) logger.error(doh.stack);
                else logger.error(doh);
            }
        }
    }

    /**
     * A newly mined transaction requires updating the local representation of the
     * transaction pool. If a transaction has been mined, but was already replaced
     * then more transactions may need to be re-issued.
     * @param txIdentifier
     * Identifier of the mined transaction
     * @param nonce
     * Nonce of the mined transaction. Should always correspond to the nonce at the
     * front of the current transaction queue. Will throw QueueConsistencyError otherwise.
     * This enforces that this method is called in the same order that transactions are mined
     */
    public async txMined(txIdentifier: PisaTransactionIdentifier, nonce: number, from: string) {
        try {
            if (this.mQueue.queueItems.length === 0) {
                throw new QueueConsistencyError(
                    `Transaction mined for empty queue at nonce ${nonce}. ${inspect(txIdentifier)}`
                );
            }
            if (this.mQueue.queueItems.findIndex(i => i.request.identifier.equals(txIdentifier)) === -1) {
                throw new QueueConsistencyError(`Transaction identifier not found in queue. ${inspect(txIdentifier)}`);
            }
            const frontItem = this.mQueue.queueItems[0];
            if (frontItem.nonce !== nonce) {
                throw new QueueConsistencyError(
                    `Front of queue nonce ${frontItem.nonce} does not correspond to nonce ${nonce}. ${inspect(
                        txIdentifier
                    )}`
                );
            }

            if (from.toLocaleLowerCase() !== this.address.toLocaleLowerCase()) {
                // TODO:198: nonce can be null if we didnt mine this tx - in this case we
                // dequeue and cancel the relevant transactions
                throw new ApplicationError("Not implemented.");
            }

            if (txIdentifier.equals(frontItem.request.identifier)) {
                // the mined transaction was the one at the front of the current queue
                // this is what we hoped for, simply dequeue the transaction
                this.mQueue = this.mQueue.dequeue();
            } else {
                // the mined transaction was not the one at the front of the current queue
                // - it was at the front of a past queue. This means that the transaction
                // at the front of the current queue can no longer be mined as it shares the same
                // nonce. We need to find the transaction in the current queue that corresponds to
                // the mined tx and remove it. In doing so free up a later nonce.
                // and bump up all transactions with a lower nonce so that the tx that is
                // at the front of the current queue - but was not mined - remains there
                const reducedQueue = this.mQueue.consume(txIdentifier);
                const replacedTransactions = reducedQueue.queueItems.filter(tx => !this.mQueue.queueItems.includes(tx));
                this.mQueue = reducedQueue;

                // since we had to bump up some transactions - change their nonces
                // we'll have to issue new transactions to the network
                await Promise.all(replacedTransactions.map(this.broadcast));
            }
        } catch (doh) {
            if (doh instanceof QueueConsistencyError) logger.error(doh.stack!);
            else {
                logger.error(`Unexpected error after mining transaction. ${txIdentifier}.`);
                if (doh.stack) logger.error(doh.stack);
                else logger.error(doh);
            }
        }
    }

    public async reEnqueueMissingItems(queueItems: GasQueueItemRequest[]) {
        // a reorg may have occurred, if this is the case then we need to check whether
        // then some transactions that we had previously considered mined may no longer
        // be. We can find these transactions by comparing the current gas queue to the
        // transactions that we currently observe in pending. Transactions in pending
        // but not in the gas queue need to be added there.

        const missingQueueItems: GasQueueItemRequest[] = [];

        for (const item of queueItems) {
            // TODO:198: add back the contains and difference functions
            if (this.mQueue.queueItems.findIndex(i => i.request.identifier.equals(item.identifier)) === -1) {
                missingQueueItems.push(item);
            }
        }

        if (missingQueueItems.length !== 0) {
            // TODO:198: remoe this if above - also fill in the unlock of course
            // also, what if this is called before setup - should we setup in here?
            const unlockedQueue = this.mQueue.unlock(missingQueueItems);
            const replacedTransactions = unlockedQueue.queueItems.filter(tx => !this.mQueue.queueItems.includes(tx));
            this.mQueue = unlockedQueue;
            // broadcast these transactions
            await Promise.all(replacedTransactions.map(this.broadcast));
        }
    }

    public endResponse(appointmentId: string) {
        this.respondedTransactions.delete(appointmentId);
    }

    private async broadcast(queueItem: GasQueueItem) {
        try {
            await this.signer.sendTransaction(queueItem.toTransactionRequest());
        } catch (doh) {
            // we've failed to broadcast a transaction however this isn't a fatal
            // error. Periodically, we look to see if a transaction has been mined
            // for whatever reason if not then we'll need to re-issue the transaction
            // anyway
            if (doh.stack) logger.error(doh.stack);
            else logger.error(doh);
        }
    }
<<<<<<< HEAD
=======
}

export class TransactionTracker extends StartStopService {
    constructor(private readonly blockProcessor: BlockProcessor<Block>) {
        super("transaction-tracker");
        this.checkTxs = this.checkTxs.bind(this);
    }
    private lastBlockNumber: number;
    private readonly txCallbacks: Map<
        PisaTransactionIdentifier,
        (txIdentifier: PisaTransactionIdentifier, nonce: number) => {}
    > = new Map();

    protected async startInternal() {
        this.lastBlockNumber = this.blockProcessor.blockCache.head.number;
        this.blockProcessor.on(BlockProcessor.NEW_HEAD_EVENT, this.checkTxs);
    }

    protected async stopInternal() {
        this.blockProcessor.off(BlockProcessor.NEW_HEAD_EVENT, this.checkTxs);
    }

    public addTx(
        identifier: PisaTransactionIdentifier,
        callback: (txIdentifier: PisaTransactionIdentifier, nonce: number) => {}
    ) {
        this.txCallbacks.set(identifier, callback);
    }

    public hasTx(identifier: PisaTransactionIdentifier) {
        return this.txCallbacks.has(identifier);
    }

    private checkTxs(blockNumber: number, blockHash: string) {
        let blockStub = this.blockProcessor.blockCache.getBlockStub(blockHash);

        for (let index = blockNumber; index > this.lastBlockNumber; index--) {
            // check all the transactions in that block
            const txs = this.blockProcessor.blockCache.getBlockStub(blockStub.hash).transactions;
            if (!txs) continue;

            for (const tx of txs) {
                // if the transaction doesn't have a to field populated it is a contract creation tx
                // which means it cant be a transaction to a PISA contract
                if (!tx.to) continue;

                // look for matching transactions
                const txIdentifier = new PisaTransactionIdentifier(tx.chainId, tx.data, tx.to, tx.value, tx.gasLimit);
                for (const callbackKey of this.txCallbacks.keys()) {
                    if (callbackKey.equals(txIdentifier)) {
                        const callback = this.txCallbacks.get(callbackKey);
                        this.txCallbacks.delete(callbackKey);
                        callback!(txIdentifier, tx.nonce);
                    }
                }
            }

            // move on to the next block
            blockStub = this.blockProcessor.blockCache.getBlockStub(blockStub.parentHash);
        }

        this.lastBlockNumber = blockNumber;
    }
>>>>>>> f8b00abf
}<|MERGE_RESOLUTION|>--- conflicted
+++ resolved
@@ -3,7 +3,7 @@
 import { GasQueue, PisaTransactionIdentifier, GasQueueItem, GasQueueItemRequest } from "./gasQueue";
 import { GasPriceEstimator } from "./gasPriceEstimator";
 import { ethers } from "ethers";
-import { BlockProcessor } from "../blockMonitor";
+import { BlockProcessor, BlockCache, ReadOnlyBlockCache } from "../blockMonitor";
 import { BigNumber } from "ethers/utils";
 import { inspect } from "util";
 import logger from "../logger";
@@ -34,7 +34,7 @@
 
 class ResponderReducer implements StateReducer<ResponderAppointmentAnchorState, Block> {
     public constructor(
-        private readonly blockProcessor: BlockProcessor<Block>,
+        private readonly blockCache: ReadOnlyBlockCache<Block>,
         private readonly queueItemRequest: GasQueueItemRequest,
         private readonly appointmentId: string
     ) {}
@@ -62,7 +62,7 @@
     }
 
     private getMinedTransaction(headHash: string, identifier: PisaTransactionIdentifier) {
-        for (const block of this.blockProcessor.blockCache.ancestry(headHash)) {
+        for (const block of this.blockCache.ancestry(headHash)) {
             const txInfo = this.txIdentifierInBlock(block, identifier);
             if (txInfo) return txInfo;
         }
@@ -120,7 +120,7 @@
 export class MultiResponderComponent extends Component<ResponderAnchorState, Block> {
     public constructor(
         private readonly responder: MultiResponder,
-        blockProcessor: BlockProcessor<Block>,
+        blockCache: ReadOnlyBlockCache<Block>,
         private readonly confirmationsRequired: number
     ) {
         super(
@@ -130,7 +130,7 @@
                 { id: string; queueItem: GasQueueItemRequest }
             >(
                 () => [...this.responder.respondedTransactions.values()],
-                item => new ResponderReducer(blockProcessor, item.queueItem, item.id)
+                item => new ResponderReducer(blockCache, item.queueItem, item.id)
             )
         );
     }
@@ -192,7 +192,6 @@
      * Can handle multiple response for a given signer. This responder requires exclusive
      * use of the signer, as it carefully manages the nonces of the transactions created by
      * the signer. Can handle a concurrent number of responses up to maxQueueDepth
-     * @param blockProcessor TODO:198: document this
      * @param signer
      *   The signer used to sign transaction created by this responder. This responder
      *   requires exclusive use of this signer.
@@ -212,7 +211,6 @@
      */
     //TODO:198: documentation out of date - check everywhere in this file
     public constructor(
-        public readonly blockProcessor: BlockProcessor<Block>,
         public readonly signer: ethers.Signer,
         public readonly gasEstimator: GasPriceEstimator,
         public readonly maxConcurrentResponses: number = 12,
@@ -389,70 +387,4 @@
             else logger.error(doh);
         }
     }
-<<<<<<< HEAD
-=======
-}
-
-export class TransactionTracker extends StartStopService {
-    constructor(private readonly blockProcessor: BlockProcessor<Block>) {
-        super("transaction-tracker");
-        this.checkTxs = this.checkTxs.bind(this);
-    }
-    private lastBlockNumber: number;
-    private readonly txCallbacks: Map<
-        PisaTransactionIdentifier,
-        (txIdentifier: PisaTransactionIdentifier, nonce: number) => {}
-    > = new Map();
-
-    protected async startInternal() {
-        this.lastBlockNumber = this.blockProcessor.blockCache.head.number;
-        this.blockProcessor.on(BlockProcessor.NEW_HEAD_EVENT, this.checkTxs);
-    }
-
-    protected async stopInternal() {
-        this.blockProcessor.off(BlockProcessor.NEW_HEAD_EVENT, this.checkTxs);
-    }
-
-    public addTx(
-        identifier: PisaTransactionIdentifier,
-        callback: (txIdentifier: PisaTransactionIdentifier, nonce: number) => {}
-    ) {
-        this.txCallbacks.set(identifier, callback);
-    }
-
-    public hasTx(identifier: PisaTransactionIdentifier) {
-        return this.txCallbacks.has(identifier);
-    }
-
-    private checkTxs(blockNumber: number, blockHash: string) {
-        let blockStub = this.blockProcessor.blockCache.getBlockStub(blockHash);
-
-        for (let index = blockNumber; index > this.lastBlockNumber; index--) {
-            // check all the transactions in that block
-            const txs = this.blockProcessor.blockCache.getBlockStub(blockStub.hash).transactions;
-            if (!txs) continue;
-
-            for (const tx of txs) {
-                // if the transaction doesn't have a to field populated it is a contract creation tx
-                // which means it cant be a transaction to a PISA contract
-                if (!tx.to) continue;
-
-                // look for matching transactions
-                const txIdentifier = new PisaTransactionIdentifier(tx.chainId, tx.data, tx.to, tx.value, tx.gasLimit);
-                for (const callbackKey of this.txCallbacks.keys()) {
-                    if (callbackKey.equals(txIdentifier)) {
-                        const callback = this.txCallbacks.get(callbackKey);
-                        this.txCallbacks.delete(callbackKey);
-                        callback!(txIdentifier, tx.nonce);
-                    }
-                }
-            }
-
-            // move on to the next block
-            blockStub = this.blockProcessor.blockCache.getBlockStub(blockStub.parentHash);
-        }
-
-        this.lastBlockNumber = blockNumber;
-    }
->>>>>>> f8b00abf
 }