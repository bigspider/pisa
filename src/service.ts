import express, { Response } from "express";
import httpContext from "express-http-context";
import rateLimit from "express-rate-limit";
import { Server } from "http";
import { inspect } from "util";
import { ethers } from "ethers";
import {
    PublicInspectionError,
    PublicDataValidationError,
    ApplicationError,
    StartStopService,
    ChannelType,
    IEthereumAppointment
} from "./dataEntities";
import { Raiden, Kitsune } from "./integrations";
import { Watcher, AppointmentStore } from "./watcher";
import { PisaTower, HotEthereumAppointmentSigner } from "./tower";
import { setRequestId } from "./customExpressHttpContext";
import { EthereumResponderManager, GasPriceEstimator } from "./responder";
import { AppointmentStoreGarbageCollector } from "./watcher/garbageCollector";
import { IArgConfig } from "./dataEntities/config";
import { BlockProcessor, BlockCache, BlockTimeoutDetector, ConfirmationObserver } from "./blockMonitor";
import { LevelUp } from "levelup";
import encodingDown from "encoding-down";
import { blockFactory } from "./blockMonitor";
import { Block } from "./dataEntities/block";
import { BlockchainMachine } from "./blockMonitor/blockchainMachine";
import { MultiResponderComponent, MultiResponder } from "./responder/multiResponder";

/**
 * Hosts a PISA service at the endpoint.
 */
export class PisaService extends StartStopService {
    private readonly server: Server;
    private readonly garbageCollector: AppointmentStoreGarbageCollector;
    private readonly blockProcessor: BlockProcessor<Block>;
    private readonly blockTimeoutDetector: BlockTimeoutDetector;
    private readonly confirmationObserver: ConfirmationObserver;
    private readonly multiResponder: MultiResponder;
    private readonly appointmentStore: AppointmentStore;
    private readonly blockchainMachine: BlockchainMachine<Block>;

    /**
     *
     * @param config PISA service configuration info
     * @param port The port on which to host the pisa service
     * @param provider A connection to ethereum
     * @param wallet A signing authority for submitting transactions
     * @param receiptSigner A signing authority for receipts returned from Pisa
     * @param db The instance of the database
     * @param watcherResponseConfirmations The number of confirmations the watcher should wait before starting a response
     * @param watcherRemovalConfirmations The number of confirmations the watcher should wait before removing an appointment
     */
    constructor(
        config: IArgConfig,
        provider: ethers.providers.BaseProvider,
        wallet: ethers.Wallet,
        receiptSigner: ethers.Signer,
        db: LevelUp<encodingDown<string, any>>,
        watcherResponseConfirmations: number,
        watcherRemovalConfirmations: number
    ) {
        super("pisa");
        const app = express();

        this.applyMiddlewares(app, config);

        // choose configs
        const configs = [Raiden, Kitsune];

        // start reorg detector and block monitor
        const blockCache = new BlockCache<Block>(200);
        this.blockProcessor = new BlockProcessor<Block>(provider, blockFactory, blockCache);

        // dependencies
        this.appointmentStore = new AppointmentStore(
            db,
            new Map(configs.map<[ChannelType, (obj: any) => IEthereumAppointment]>(c => [c.channelType, c.appointment]))
        );
        this.blockTimeoutDetector = new BlockTimeoutDetector(this.blockProcessor, 120 * 1000);
        this.confirmationObserver = new ConfirmationObserver(this.blockProcessor);

        this.multiResponder = new MultiResponder(
            this.blockProcessor,
            wallet,
            new GasPriceEstimator(wallet.provider, this.blockProcessor)
        );

        const ethereumResponderManager = new EthereumResponderManager(
            false,
            wallet,
            this.blockTimeoutDetector,
            this.confirmationObserver,
<<<<<<< HEAD
            this.multiResponder
=======
            new GasPriceEstimator(wallet.provider, this.blockProcessor.blockCache),
            this.transactionTracker
        );
        const appointmentSubscriber = new AppointmentSubscriber(delayedProvider);
        this.watcher = new Watcher(
            this.ethereumResponderManager,
            this.reorgEmitter,
            appointmentSubscriber,
            this.appointmentStore
>>>>>>> f8b00abf
        );

        const watcher = new Watcher(
            ethereumResponderManager,
            this.blockProcessor,
            this.appointmentStore,
            watcherResponseConfirmations,
            watcherRemovalConfirmations
        );

        this.blockchainMachine = new BlockchainMachine<Block>(this.blockProcessor);
        this.blockchainMachine.addComponent(watcher);
        this.blockchainMachine.addComponent(
            new MultiResponderComponent(
                this.multiResponder,
                this.blockProcessor,
                this.blockProcessor.blockCache.maxDepth - 1
            )
        );

        // gc
        this.garbageCollector = new AppointmentStoreGarbageCollector(provider, 10, this.appointmentStore);

        // if a key to sign receipts was provided, create an EthereumAppointmentSigner
        const appointmentSigner = new HotEthereumAppointmentSigner(receiptSigner);

        // tower
        const tower = new PisaTower(provider, this.appointmentStore, appointmentSigner, configs);

        app.post("/appointment", this.appointment(tower));

        const service = app.listen(config.hostPort, config.hostName);
        this.logger.info(`Listening on: ${config.hostName}:${config.hostPort}.`);
        this.server = service;
    }

    protected async startInternal() {
        await this.blockProcessor.start();
        await this.blockTimeoutDetector.start();
        await this.confirmationObserver.start();
        await this.garbageCollector.start();
        await this.appointmentStore.start();
        await this.multiResponder.start();
        await this.blockchainMachine.start();
    }

    protected async stopInternal() {
        await this.blockchainMachine.stop();
        await this.multiResponder.stop();
        await this.appointmentStore.stop();
        await this.garbageCollector.stop();
        await this.confirmationObserver.stop();
        await this.blockTimeoutDetector.stop();
        await this.blockProcessor.stop();

        this.server.close(error => {
            if (error) this.logger.error(error.stack!);
            this.logger.info(`Shutdown.`);
        });
    }

    private applyMiddlewares(app: express.Express, config: IArgConfig) {
        // accept json request bodies
        app.use(express.json());
        // use http context middleware to create a request id available on all requests
        app.use(httpContext.middleware);
        app.use((req: express.Request, res: express.Response, next: express.NextFunction) => {
            setRequestId();
            next();
        });

        // rate limits
        if (config.rateLimitGlobalMax && config.rateLimitGlobalWindowMs) {
            app.use(
                new rateLimit({
                    keyGenerator: () => "global", // use the same key for all users
                    statusCode: 503, // = Too Many Requests (RFC 7231)
                    message: config.rateLimitGlobalMessage || "Server request limit reached. Please try again later.",
                    windowMs: config.rateLimitGlobalWindowMs,
                    max: config.rateLimitGlobalMax
                })
            );
            this.logger.info(
                `Api global rate limit: ${config.rateLimitGlobalMax} requests every: ${config.rateLimitGlobalWindowMs /
                    1000} seconds.`
            );
        } else {
            this.logger.warn(`Api global rate limit: NOT SET.`);
        }

        if (config.rateLimitUserMax && config.rateLimitUserWindowMs) {
            app.use(
                new rateLimit({
                    keyGenerator: req => req.ip, // limit per IP
                    statusCode: 429, // = Too Many Requests (RFC 6585)
                    message: config.rateLimitUserMessage || "Too many requests. Please try again later.",
                    windowMs: config.rateLimitUserWindowMs,
                    max: config.rateLimitUserMax
                })
            );
            this.logger.info(
                `Api per-user rate limit: ${config.rateLimitUserMax} requests every: ${config.rateLimitUserWindowMs /
                    1000} seconds.`
            );
        } else {
            this.logger.warn(`Api per-user rate limit: NOT SET.`);
        }
    }

    // PISA: it would be much nicer to log with appointment data in this handler
    // PISA: perhaps we can attach to the logger? should we be passing a logger to the tower itself?

    private appointment(tower: PisaTower) {
        return async (req: express.Request, res: express.Response, next: express.NextFunction) => {
            if (!this.started) {
                this.logger.error("Service initialising. Could not serve request: \n" + inspect(req.body));
                res.status(503);
                res.send("Service initialising, please try again later.");
                return;
            }

            try {
                const signedAppointment = await tower.addAppointment(req.body);

                // return the appointment
                res.status(200);

                // with signature
                res.send(signedAppointment.serialise());
            } catch (doh) {
                if (doh instanceof PublicInspectionError) this.logAndSend(400, doh.message, doh, res);
                else if (doh instanceof PublicDataValidationError) this.logAndSend(400, doh.message, doh, res);
                else if (doh instanceof ApplicationError) this.logAndSend(500, doh.message, doh, res);
                else if (doh instanceof Error) this.logAndSend(500, "Internal server error.", doh, res);
                else {
                    this.logger.error("Error: 500. \n" + inspect(doh));
                    res.status(500);
                    res.send("Internal server error.");
                }
            }
        };
    }

    private logAndSend(code: number, responseMessage: string, error: Error, res: Response) {
        this.logger.error(`HTTP Status: ${code}.`);
        this.logger.error(error.stack!);
        res.status(code);
        res.send(responseMessage);
    }
}<|MERGE_RESOLUTION|>--- conflicted
+++ resolved
@@ -81,9 +81,8 @@
         this.confirmationObserver = new ConfirmationObserver(this.blockProcessor);
 
         this.multiResponder = new MultiResponder(
-            this.blockProcessor,
             wallet,
-            new GasPriceEstimator(wallet.provider, this.blockProcessor)
+            new GasPriceEstimator(wallet.provider, this.blockProcessor.blockCache)
         );
 
         const ethereumResponderManager = new EthereumResponderManager(
@@ -91,24 +90,12 @@
             wallet,
             this.blockTimeoutDetector,
             this.confirmationObserver,
-<<<<<<< HEAD
             this.multiResponder
-=======
-            new GasPriceEstimator(wallet.provider, this.blockProcessor.blockCache),
-            this.transactionTracker
-        );
-        const appointmentSubscriber = new AppointmentSubscriber(delayedProvider);
-        this.watcher = new Watcher(
-            this.ethereumResponderManager,
-            this.reorgEmitter,
-            appointmentSubscriber,
-            this.appointmentStore
->>>>>>> f8b00abf
         );
 
         const watcher = new Watcher(
             ethereumResponderManager,
-            this.blockProcessor,
+            this.blockProcessor.blockCache,
             this.appointmentStore,
             watcherResponseConfirmations,
             watcherRemovalConfirmations
@@ -119,7 +106,7 @@
         this.blockchainMachine.addComponent(
             new MultiResponderComponent(
                 this.multiResponder,
-                this.blockProcessor,
+                this.blockProcessor.blockCache,
                 this.blockProcessor.blockCache.maxDepth - 1
             )
         );
