--- conflicted
+++ resolved
@@ -7,11 +7,8 @@
 import { ArgumentError, Appointment } from "../../../src/dataEntities";
 import { PisaTransactionIdentifier } from "../../../src/responder/gasQueue";
 import chaiAsPromised from "chai-as-promised";
-<<<<<<< HEAD
 import { fnIt } from "../../../utils/fnIt";
 
-=======
->>>>>>> 01700941
 chai.use(chaiAsPromised);
 
 const createAppointment = (id: number, data: string): Appointment => {
@@ -90,14 +87,8 @@
         );
     });
 
-<<<<<<< HEAD
     fnIt<MultiResponder>(m => m.startResponse, "can issue transaction", async () => {
-        const appointmentId = "app1";
-        const responseData = createResponseData("app1");
-=======
-    it("startResponse can issue transaction", async () => {
-        const appointment = createAppointment(1, "data1");
->>>>>>> 01700941
+        const appointment = createAppointment(1, "data1");
 
         const responder = new MultiResponder(
             signer,
@@ -117,17 +108,10 @@
         await responder.stop();
     });
 
-<<<<<<< HEAD
     fnIt<MultiResponder>(m => m.startResponse, "can issue two transactions and replace", async () => {
-        const appointmentId = "app1";
-        const responseData = createResponseData("app1");
-        const appointmentId2 = "app2";
-        const responseData2 = createResponseData("app2");
-=======
-    it("startResponse can issue two transactions and replace", async () => {
+      
         const appointment1 = createAppointment(1, "data1");
         const appointment2 = createAppointment(2, "data2");
->>>>>>> 01700941
 
         const responder = new MultiResponder(
             signer,
@@ -155,17 +139,9 @@
         await responder.stop();
     });
 
-<<<<<<< HEAD
     fnIt<MultiResponder>(m => m.startResponse, "can issue two transactions but not replace", async () => {
-        const appointmentId = "app1";
-        const responseData = createResponseData("app1");
-        const appointmentId2 = "app2";
-        const responseData2 = createResponseData("app2");
-=======
-    it("startResponse can issue two transactions but not replace", async () => {
-        const appointment = createAppointment(1, "data1");
-        const appointment2 = createAppointment(2, "data2");
->>>>>>> 01700941
+        const appointment = createAppointment(1, "data1");
+        const appointment2 = createAppointment(2, "data2");
 
         const responder = new MultiResponder(
             signer,
@@ -196,13 +172,7 @@
         await responder.stop();
     });
 
-<<<<<<< HEAD
     fnIt<MultiResponder>(m => m.startResponse, "swallows error", async () => {
-        const appointmentId = "app1";
-        const responseData = createResponseData("app1");
-        const responder = new MultiResponder(signer, errorGasPriceEstimator, maxConcurrentResponses, replacementRate);
-=======
-    it("startResponse swallows error", async () => {
         const appointment = createAppointment(1, "data1");
         const responder = new MultiResponder(
             signer,
@@ -211,7 +181,6 @@
             maxConcurrentResponses,
             replacementRate
         );
->>>>>>> 01700941
         await responder.start();
 
         await responder.startResponse(appointment);
@@ -220,20 +189,10 @@
         await responder.stop();
     });
 
-<<<<<<< HEAD
     fnIt<MultiResponder>(m => m.startResponse, "doesn't queue beyond max depth", async () => {
-        const appointmentId = "app1";
-        const responseData = createResponseData("app1");
-        const appointmentId2 = "app2";
-        const responseData2 = createResponseData("app2");
-        const appointmentId3 = "app3";
-        const responseData3 = createResponseData("app3");
-=======
-    it("startResponse doesnt queue beyond max depth", async () => {
         const appointment = createAppointment(1, "data1");
         const appointment2 = createAppointment(2, "data2");
         const appointment3 = createAppointment(3, "data3");
->>>>>>> 01700941
 
         const responder = new MultiResponder(signer, decreasingGasPriceEstimator, 2, replacementRate);
 
@@ -256,14 +215,8 @@
         await responder.stop();
     });
 
-<<<<<<< HEAD
     fnIt<MultiResponder>(m => m.txMined, "does dequeue", async () => {
-        const appointmentId = "app1";
-        const responseData = createResponseData("app1");
-=======
-    it("txMined does dequeue", async () => {
-        const appointment = createAppointment(1, "data1");
->>>>>>> 01700941
+        const appointment = createAppointment(1, "data1");
         const responder = new MultiResponder(
             signer,
             increasingGasPriceEstimator,
@@ -282,17 +235,9 @@
         await responder.stop();
     });
 
-<<<<<<< HEAD
     fnIt<MultiResponder>(m =>m.txMined, "does replace", async () => {
-        const appointmentId = "app1";
-        const responseData = createResponseData("app1");
-        const appointmentId2 = "app2";
-        const responseData2 = createResponseData("app2");
-=======
-    it("txMined does replace", async () => {
-        const appointment = createAppointment(1, "data1");
-        const appointment2 = createAppointment(2, "data2");
->>>>>>> 01700941
+        const appointment = createAppointment(1, "data1");
+        const appointment2 = createAppointment(2, "data2");
         const responder = new MultiResponder(
             signer,
             increasingGasPriceEstimator,
@@ -339,14 +284,8 @@
         await responder.stop();
     });
 
-<<<<<<< HEAD
     fnIt<MultiResponder>(m => m.txMined, "does nothing when item not in queue", async () => {
-        const appointmentId = "app1";
-        const responseData = createResponseData("app1");
-=======
-    it("txMined does nothing when item not in queue", async () => {
-        const appointment = createAppointment(1, "data1");
->>>>>>> 01700941
+        const appointment = createAppointment(1, "data1");
         const responder = new MultiResponder(
             signer,
             increasingGasPriceEstimator,
@@ -362,14 +301,8 @@
         await responder.stop();
     });
 
-<<<<<<< HEAD
     fnIt<MultiResponder>(m => m.txMined, "does nothing nonce is not front of queue", async () => {
-        const appointmentId = "app1";
-        const responseData = createResponseData("app1");
-=======
-    it("txMined does nothing nonce is not front of queue", async () => {
-        const appointment = createAppointment(1, "data1");
->>>>>>> 01700941
+        const appointment = createAppointment(1, "data1");
         const responder = new MultiResponder(
             signer,
             increasingGasPriceEstimator,
@@ -388,17 +321,9 @@
         await responder.stop();
     });
 
-<<<<<<< HEAD
     fnIt<MultiResponder>(m => m.reEnqueueMissingItems, "does issue new transactions", async () => {
-        const appointmentId = "app1";
-        const responseData = createResponseData("app1");
-        const appointmentId2 = "app2";
-        const responseData2 = createResponseData("app2");
-=======
-    it("reEnqueueMissingItems does issue new transactions", async () => {
-        const appointment = createAppointment(1, "data1");
-        const appointment2 = createAppointment(2, "data2");
->>>>>>> 01700941
+        const appointment = createAppointment(1, "data1");
+        const appointment2 = createAppointment(2, "data2");
 
         // there are some items that are not in the queue, but are in the multi responder
         // we achieve this by adding the items, the mining them, then insisting they're still in pending
@@ -426,12 +351,7 @@
         await responder.stop();
     });
 
-<<<<<<< HEAD
     fnIt<MultiResponder>(m => m.reEnqueueMissingItems, "does replace transactions", async () => {
-        const appointmentId = "app1";
-=======
-    it("reEnqueueMissingItems does replace transactions", async () => {
->>>>>>> 01700941
         // choose a lower gas fee for the first item - this should cause a double replacement
         const appointment = createAppointment(1, "data1");
         const appointment2 = createAppointment(2, "data2");
@@ -465,13 +385,8 @@
         await responder.stop();
     });
 
-<<<<<<< HEAD
     fnIt<MultiResponder>(m => m.reEnqueueMissingItems, "throws error for missing transactions", async () => {
-        const appointmentId = "app1";
-=======
-    it("reEnqueueMissingItems throws error for missing transactions", async () => {
         const appointmentId = "id1";
->>>>>>> 01700941
         const responder = new MultiResponder(
             signer,
             decreasingGasPriceEstimator,
@@ -485,17 +400,9 @@
             .then(async () => await responder.stop());
     });
 
-<<<<<<< HEAD
     fnIt<MultiResponder>(m => m.reEnqueueMissingItems, "does nothing for no missing transactions", async () => {
-        const appointmentId = "app1";
-        const responseData = createResponseData("app1");
-        const appointmentId2 = "app2";
-        const responseData2 = createResponseData("app2");
-=======
-    it("reEnqueueMissingItems does nothing for no missing transactions", async () => {
-        const appointment = createAppointment(1, "data1");
-        const appointment2 = createAppointment(2, "data2");
->>>>>>> 01700941
+        const appointment = createAppointment(1, "data1");
+        const appointment2 = createAppointment(2, "data2");
 
         const responder = new MultiResponder(
             signer,
@@ -518,14 +425,8 @@
         await responder.stop();
     });
 
-<<<<<<< HEAD
     fnIt<MultiResponder>(m => m.endResponse,"removes item from transactions", async () => {
-        const appointmentId = "app1";
-        const responseData = createResponseData("app1");
-=======
-    it("endResponse removes item from transactions", async () => {
-        const appointment = createAppointment(1, "data1");
->>>>>>> 01700941
+        const appointment = createAppointment(1, "data1");
         const responder = new MultiResponder(
             signer,
             decreasingGasPriceEstimator,
