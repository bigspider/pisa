import "mocha";
import * as chai from "chai";
import chaiAsPromised from "chai-as-promised";
import { ethers } from "ethers";
import { mock, when, instance, anything } from "ts-mockito";
import { EventEmitter } from "events";
<<<<<<< HEAD
// TODO:174: transactions are missing here
=======
import { BlockProcessor, BlockCache, blockStubAndTxFactory } from "../../../src/blockMonitor";
import { IBlockStub } from "../../../src/dataEntities";

>>>>>>> 9e6f4761
chai.use(chaiAsPromised);
const expect = chai.expect;

const blocksByHash: { [key: string]: IBlockStub } = {
    a1: { number: 1, hash: "a1", parentHash: "a0" },
    a2: { number: 2, hash: "a2", parentHash: "a1" },
    a3: { number: 3, hash: "a3", parentHash: "a2" },
    a4: { number: 4, hash: "a4", parentHash: "a3" },
    a5: { number: 5, hash: "a5", parentHash: "a4" },
    a6: { number: 6, hash: "a6", parentHash: "a5" },
    a7: { number: 7, hash: "a7", parentHash: "a6" },
    a8: { number: 8, hash: "a8", parentHash: "a7" },
    a9: { number: 9, hash: "a9", parentHash: "a8" },
    a10: { number: 10, hash: "a10", parentHash: "a9" },
    // A fork
    b3: { number: 3, hash: "b3", parentHash: "a2" },
    b4: { number: 4, hash: "b4", parentHash: "b3" },
    b5: { number: 5, hash: "b5", parentHash: "b4" },
    b6: { number: 6, hash: "b6", parentHash: "b5" },
    b7: { number: 7, hash: "b7", parentHash: "b6" },
    b8: { number: 8, hash: "b8", parentHash: "b7" },
    b9: { number: 9, hash: "b9", parentHash: "b8" },
    b10: { number: 10, hash: "b10", parentHash: "b9" },
    // A fork that goes beyond the maximum depth
    c1: { number: 1, hash: "c1", parentHash: "c0" },
    c2: { number: 2, hash: "c2", parentHash: "c1" },
    c3: { number: 3, hash: "c3", parentHash: "c2" },
    c4: { number: 4, hash: "c4", parentHash: "c3" },
    c5: { number: 5, hash: "c5", parentHash: "c4" },
    c6: { number: 6, hash: "c6", parentHash: "c5" },
    c7: { number: 7, hash: "c7", parentHash: "c6" },
    c8: { number: 8, hash: "c8", parentHash: "c7" },
    c9: { number: 9, hash: "c9", parentHash: "c8" },
    c10: { number: 10, hash: "c10", parentHash: "c9" }
};

describe("BlockProcessor", () => {
    const maxDepth = 5;
    let blockCache: BlockCache<IBlockStub>;
    let blockProcessor: BlockProcessor<IBlockStub>;
    let mockProvider: ethers.providers.BaseProvider;
    let provider: ethers.providers.BaseProvider;

    // Instructs the mock provider to switch to the chain given by block `hash` (and its ancestors),
    // then emits the block number corresponding to `hash`.
    function emitBlockHash(hash: string) {
        let curBlockHash: string = hash;
        while (curBlockHash in blocksByHash) {
            const curBlock = blocksByHash[curBlockHash];
            //when(mockProvider.getBlock(curBlock.number)).thenResolve(curBlock as ethers.providers.Block);
            //TODO:174:
            when(mockProvider.getBlock(curBlock.number, anything())).thenResolve(curBlock as ethers.providers.Block);
            curBlockHash = curBlock.parentHash;
        }

        when(mockProvider.getBlockNumber()).thenResolve(blocksByHash[hash].number);

        provider.emit("block", blocksByHash[hash].number);
    }

    beforeEach(async () => {
        blockCache = new BlockCache(maxDepth);

        // Instruct the mocked provider to return the blocks by hash with getBlock
        mockProvider = mock(ethers.providers.BaseProvider);
        for (const [hash, blockStub] of Object.entries(blocksByHash)) {
            when(mockProvider.getBlock(hash, anything())).thenResolve(blockStub as ethers.providers.Block);
            // TODO:174:
//            when(mockProvider.getBlock(hash)).thenResolve(blockStub as ethers.providers.Block);
        }

        // The mocked Provider should behave like an eventEmitter
        const eventEmitter = new EventEmitter();
        when(mockProvider.on(anything(), anything())).thenCall((arg0: any, arg1: any) => eventEmitter.on(arg0, arg1));
        when(mockProvider.once(anything(), anything())).thenCall((arg0: any, arg1: any) =>
            eventEmitter.once(arg0, arg1)
        );
        when(mockProvider.removeListener(anything(), anything())).thenCall((arg0: any, arg1: any) =>
            eventEmitter.removeListener(arg0, arg1)
        );
        when(mockProvider.removeAllListeners(anything())).thenCall((arg0: any) =>
            eventEmitter.removeAllListeners(arg0)
        );

        // We initially return 0 as the current block number
        when(mockProvider.getBlockNumber()).thenResolve(0);

        provider = instance(mockProvider);
    });

    afterEach(async () => {
        await blockProcessor.stop();
    });

    it("correctly processes the blockchain head after startup", async () => {
        emitBlockHash("a1");

        blockProcessor = new BlockProcessor(provider, blockStubAndTxFactory, blockCache);
        await blockProcessor.start();

        expect(blockProcessor.head.hash).to.equal("a1");
    });

    it("adds the first block received to the cache and emits a new head event", async () => {
        blockProcessor = new BlockProcessor(provider, blockStubAndTxFactory, blockCache);
        await blockProcessor.start();

        const res = new Promise(resolve => {
            blockProcessor.on(BlockProcessor.NEW_HEAD_EVENT, (blockNumber, blockHash) => {
                expect(blockCache.hasBlock("a5")).to.be.true;

                resolve({ number: blockNumber, hash: blockHash });
            });
        });

        emitBlockHash("a5");

        expect(res).to.eventually.equal({ number: 5, hash: "a5" });
    });

    it("adds to the blockCache all ancestors until a known block", async () => {
        blockProcessor = new BlockProcessor(provider, blockStubAndTxFactory, blockCache);
        await blockProcessor.start();

        emitBlockHash("a1");

        emitBlockHash("a5");

        for (let i = 1; i <= 5; i++) {
            expect(blockCache.hasBlock(`a${i}`));
        }
    });

    it("adds both chain until the common ancestor if there is a fork", async () => {
        blockProcessor = new BlockProcessor(provider, blockStubAndTxFactory, blockCache);
        await blockProcessor.start();

        emitBlockHash("a1");
        emitBlockHash("a6");
        emitBlockHash("b6");

        for (let i = 1; i <= 6; i++) {
            expect(blockCache.hasBlock(`a${6}`));
        }
        for (let i = 3; i <= 6; i++) {
            expect(blockCache.hasBlock(`b${6}`));
        }
    });

    it("adds both chain until the common ancestor if there is a fork", async () => {
        blockProcessor = new BlockProcessor(provider, blockStubAndTxFactory, blockCache);
        await blockProcessor.start();

        emitBlockHash("a1");
        emitBlockHash("a10");
        emitBlockHash("b10");
        emitBlockHash("c10");

        for (let i = 5; i <= 10; i++) {
            expect(blockCache.hasBlock(`a${i}`));
            expect(blockCache.hasBlock(`b${i}`));
            expect(blockCache.hasBlock(`c${i}`));
        }
    });
});<|MERGE_RESOLUTION|>--- conflicted
+++ resolved
@@ -4,13 +4,9 @@
 import { ethers } from "ethers";
 import { mock, when, instance, anything } from "ts-mockito";
 import { EventEmitter } from "events";
-<<<<<<< HEAD
-// TODO:174: transactions are missing here
-=======
 import { BlockProcessor, BlockCache, blockStubAndTxFactory } from "../../../src/blockMonitor";
 import { IBlockStub } from "../../../src/dataEntities";
 
->>>>>>> 9e6f4761
 chai.use(chaiAsPromised);
 const expect = chai.expect;
 
@@ -60,9 +56,7 @@
         let curBlockHash: string = hash;
         while (curBlockHash in blocksByHash) {
             const curBlock = blocksByHash[curBlockHash];
-            //when(mockProvider.getBlock(curBlock.number)).thenResolve(curBlock as ethers.providers.Block);
-            //TODO:174:
-            when(mockProvider.getBlock(curBlock.number, anything())).thenResolve(curBlock as ethers.providers.Block);
+            when(mockProvider.getBlock(curBlock.number)).thenResolve(curBlock as ethers.providers.Block);
             curBlockHash = curBlock.parentHash;
         }
 
@@ -77,9 +71,7 @@
         // Instruct the mocked provider to return the blocks by hash with getBlock
         mockProvider = mock(ethers.providers.BaseProvider);
         for (const [hash, blockStub] of Object.entries(blocksByHash)) {
-            when(mockProvider.getBlock(hash, anything())).thenResolve(blockStub as ethers.providers.Block);
-            // TODO:174:
-//            when(mockProvider.getBlock(hash)).thenResolve(blockStub as ethers.providers.Block);
+            when(mockProvider.getBlock(hash)).thenResolve(blockStub as ethers.providers.Block);
         }
 
         // The mocked Provider should behave like an eventEmitter
